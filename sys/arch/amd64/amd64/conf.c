--- conflicted
+++ resolved
@@ -103,11 +103,7 @@
 	(dev_type_write((*))) enodev, \
 	 dev_init(c,n,ioctl), \
 	(dev_type_stop((*))) enodev, 0, seltrue, \
-<<<<<<< HEAD
 	dev_init(c,n,mmap) }
-=======
-	(dev_type_mmap((*))) enodev, 0, 0, seltrue_kqfilter }
->>>>>>> 10281ad2
 
 #define	mmread	mmrw
 #define	mmwrite	mmrw
